<<<<<<< HEAD
=======
"""
Base pre-planner module for organizing complex tasks into manageable units.

This module provides the foundation for pre-planning functionality used to:
1. Decompose user requests into feature groups
2. Generate structured planning outputs that can be processed by downstream components
3. Provide base validation and utility methods for pre-planning

This base module can be extended or wrapped by specialized implementations
like pre_planner_json_enforced.py which adds JSON schema enforcement and repair.
"""

import json
import logging
import re
import time
from typing import Dict, Any, Optional, Tuple, List, Union

logger = logging.getLogger(__name__)

class PrePlanningError(Exception):
    """Exception raised when pre-planning encounters errors."""
    pass

def get_base_system_prompt() -> str:
    """
    Get the base system prompt for pre-planning.
    
    This provides the foundational instructions that all pre-planners should follow.
    Specialized implementations may extend this with additional format requirements.
    
    Returns:
        String containing the base system prompt
    """
    return """You are a skilled software architect and requirements analyst. Your task is to analyze software development requests, decompose them into features, and organize those features into logical groups.

Follow these general guidelines:
1. Analyze the underlying user intent:
   - What is the primary business or technical goal of this request?
   - What problem is the user ultimately trying to solve?
   - Are there unstated requirements or assumptions in this request?
   - What constraints (performance, security, etc.) are important?

2. Consider both the explicit request and the implicit needs:
   - Feature decomposition should align with the true underlying intent
   - Identify any constraints or non-functional requirements

3. Decompose the task into coherent feature groups:
   - Features with strong relationships should be kept in the same group
   - Balance between too many small features and too few large features

4. For each feature group, provide:
   - A clear descriptive name and description
   - A list of features belonging to this group
   - Dependencies between features within and across groups

5. For each feature, provide:
   - A detailed description
   - Files that will be affected
   - Test requirements
   - Risk assessment
   - System design components

6. Address cross-cutting concerns:
   - Mitigate OWASP Top 10 vulnerabilities
   - Consider performance impacts and optimizations
   - Uphold code quality standards
   - Incorporate accessibility requirements
"""

def get_base_user_prompt(task_description: str) -> str:
    """
    Get the base user prompt for pre-planning.
    
    This provides the foundation for what to ask the LLM during pre-planning.
    Specialized implementations may extend this with format requirements.
    
    Args:
        task_description: The original task description
        
    Returns:
        String containing the base user prompt
    """
    return f"""Analyze this software development request and decompose it into distinct features and feature groups:

{task_description}

Before decomposing into distinct features and feature groups, analyze the underlying user intent:
- What is the primary business or technical goal of this request?
- What problem is the user ultimately trying to solve?
- Are there unstated requirements or assumptions in this request?
- What constraints (performance, security, etc.) are important?

Consider both the explicit request and the implicit needs. Your feature and feature group decomposition should align with the true underlying intent rather than just the surface request.

The decomposition should reflect not just what to build, but also consider:
1. How features interact with and depend on each other
2. Potential risks and mitigation strategies for each feature
3. Impact on existing code and backward compatibility
4. Order of implementation to maximize progress while minimizing integration issues

Provide comprehensive test requirements, dependencies, risk assessments and acceptance tests for each feature.
"""

def get_llm_params() -> Dict[str, Any]:
    """
    Get default parameters for LLM call during pre-planning.
    
    Returns:
        Dictionary of parameters for the LLM call
    """
    return {
        "temperature": 0.2,  # Lower temperature for more consistent planning
        "max_tokens": 2048,  # Ensure enough space for comprehensive planning
        "top_p": 0.3         # Narrow token selection for more focused content
    }

def _extract_text_from_response(response: str) -> str:
    """
    Extract clean text from LLM response, removing any special formatting.
    
    Args:
        response: Raw LLM response
        
    Returns:
        Cleaned text string
    """
    # Remove markdown code block syntax if present
    code_block_pattern = r"```(?:\w+)?\s*([\s\S]*?)\s*```"
    matches = re.findall(code_block_pattern, response)
    if matches:
        return matches[0]
    
    return response

def validate_pre_planning_output(data: Dict[str, Any]) -> Tuple[bool, str]:
    """
    Basic validation of pre-planning output for minimal correctness.
    
    Specialized implementations may provide more rigorous schema validation.
    
    Args:
        data: Pre-planning output to validate
        
    Returns:
        Tuple of (is_valid, error_message)
    """
    if not isinstance(data, dict):
        return False, "Pre-planning output is not a dictionary"
    
    # Check for request info
    if "original_request" not in data:
        return False, "Missing 'original_request' in output"
    
    # Check for feature groups array
    if "feature_groups" not in data or not isinstance(data["feature_groups"], list):
        return False, "Missing or invalid 'feature_groups' in output"
    
    if not data["feature_groups"]:
        return False, "Feature groups array is empty"
    
    # Basic group structure validation
    for i, group in enumerate(data["feature_groups"]):
        if not isinstance(group, dict):
            return False, f"Feature group at index {i} is not a dictionary"
        
        if "group_name" not in group:
            return False, f"Feature group at index {i} is missing 'group_name'"
        
        if "features" not in group or not isinstance(group["features"], list):
            return False, f"Feature group at index {i} is missing or has invalid 'features' array"
        
        if not group["features"]:
            return False, f"Feature group at index {i} has empty 'features' array"
    
    return True, "Pre-planning output is valid"

def call_pre_planner(llm_client, task_description: str, context: Optional[Dict[str, Any]] = None) -> Tuple[bool, Dict[str, Any], Optional[str]]:
    """
    Base implementation for calling a pre-planner.
    
    Args:
        llm_client: The LLM client to use for pre-planning
        task_description: The original task description
        context: Optional context information
        
    Returns:
        Tuple of (success, result_data, error_message)
    """
    system_prompt = get_base_system_prompt()
    user_prompt = get_base_user_prompt(task_description)
    llm_params = get_llm_params()
    
    try:
        logger.info("Calling pre-planner with task description")
        
        # Call LLM
        response = llm_client.call_llm_by_role(
            role='pre_planner',
            system_prompt=system_prompt,
            user_prompt=user_prompt,
            config=llm_params
        )
        
        if not response:
            return False, {}, "Empty response from LLM"
        
        # Extract and process the text
        extracted_text = _extract_text_from_response(response)
        
        # Parse as JSON if possible, otherwise treat as text
        try:
            result_data = json.loads(extracted_text)
        except json.JSONDecodeError:
            # For non-JSON responses, create a basic structure
            result_data = {
                "original_request": task_description,
                "feature_groups": [
                    {
                        "group_name": "Main Feature Group",
                        "group_description": "Features extracted from text response",
                        "features": [
                            {
                                "name": "Main Feature",
                                "description": extracted_text,
                                "files_affected": []
                            }
                        ]
                    }
                ]
            }
        
        # Basic validation
        is_valid, error_message = validate_pre_planning_output(result_data)
        
        if is_valid:
            return True, result_data, None
        else:
            return False, result_data, error_message
        
    except Exception as e:
        logger.error(f"Error in pre-planning: {e}")
        return False, {}, f"Pre-planning error: {str(e)}"

def create_fallback_pre_planning_output(task_description: str) -> Dict[str, Any]:
    """
    Create a minimal fallback pre-planning output when regular pre-planning fails.
    
    Args:
        task_description: The original task description
        
    Returns:
        Dictionary with basic pre-planning structure
    """
    return {
        "original_request": task_description,
        "feature_groups": [
            {
                "group_name": "Fallback Feature Group",
                "group_description": "Automatically created due to pre-planning failure",
                "features": [
                    {
                        "name": "Main Task Implementation",
                        "description": task_description,
                        "files_affected": [],
                        "test_requirements": {
                            "unit_tests": [],
                            "integration_tests": [],
                            "property_based_tests": [],
                            "acceptance_tests": [],
                            "test_strategy": {
                                "coverage_goal": "80%",
                                "ui_test_approach": "manual"
                            }
                        },
                        "dependencies": {
                            "internal": [],
                            "external": [],
                            "feature_dependencies": []
                        },
                        "risk_assessment": {
                            "critical_files": [],
                            "potential_regressions": [],
                            "backward_compatibility_concerns": [],
                            "mitigation_strategies": [],
                            "required_test_characteristics": {
                                "required_types": ["unit"],
                                "required_keywords": [],
                                "suggested_libraries": []
                            }
                        },
                        "system_design": {
                            "overview": "Basic implementation of the requested functionality",
                            "code_elements": [
                                {
                                    "element_type": "function",
                                    "name": "main_implementation",
                                    "element_id": "main_implementation_function",
                                    "signature": "def main_implementation():",
                                    "description": f"Main implementation of: {task_description}",
                                    "key_attributes_or_methods": [],
                                    "target_file": "main_implementation.py"
                                }
                            ],
                            "data_flow": "Standard data flow for this implementation",
                            "key_algorithms": ["Main implementation algorithm"]
                        }
                    }
                ]
            }
        ]
    }

# Canonical JSON-enforced pre-planning entry point is in pre_planner_json_enforced.py
# Use pre_planning_workflow from that module for all JSON-enforced workflows.
# This module provides only the base/compatibility interface.
>>>>>>> 09526d95
<|MERGE_RESOLUTION|>--- conflicted
+++ resolved
@@ -1,5 +1,3 @@
-<<<<<<< HEAD
-=======
 """
 Base pre-planner module for organizing complex tasks into manageable units.
 
@@ -315,5 +313,4 @@
 
 # Canonical JSON-enforced pre-planning entry point is in pre_planner_json_enforced.py
 # Use pre_planning_workflow from that module for all JSON-enforced workflows.
-# This module provides only the base/compatibility interface.
->>>>>>> 09526d95
+# This module provides only the base/compatibility interface.