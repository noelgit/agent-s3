--- conflicted
+++ resolved
@@ -450,8 +450,7 @@
     assert len(fallback["feature_groups"]) > 0
     assert "features" in fallback["feature_groups"][0]
     assert len(fallback["feature_groups"][0]["features"]) > 0
-<<<<<<< HEAD
-    valid, msg = pre_planner.validate_preplan_all(fallback)
+    valid, msg, _ = pre_planner.validate_preplan_all(fallback)
     assert valid, msg
 
 
@@ -491,8 +490,4 @@
 
     assert success
     assert captured["question"] == "Need more details?"
-    assert not input_called
-=======
-    valid, msg, _ = pre_planner.validate_preplan_all(fallback)
-    assert valid, msg
->>>>>>> d97591ef
+    assert not input_called